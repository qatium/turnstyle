<<<<<<< HEAD
=======
## 3.1.0

* feat: filter workflows by queue-name by @cdiaz-nex in https://github.com/softprops/turnstyle/pull/117

## 3.0.0

- Upgrade Node.js version to 24 in action
Make sure your runner is on version v2.327.1 or later to ensure compatibility with this release. [Release Notes](https://github.com/actions/runner/releases/tag/v2.327.1)

## 2.4.0

- Migrate from jest to vitest
- Bump to use node 24
- Dependency updates

## 2.3.2

maintenance release with updated dependencies

## 2.3.1

maintenance release with updated dependencies

## 2.3.0

## What's Changed

### Exciting New Features 🎉
* Adding support for waiting on specific job/step completion in turnstyle by @selecsosi in https://github.com/softprops/turnstyle/pull/98

>>>>>>> 858c58d6
## 2.2.3

fix lockfile issue

## 2.2.2

maintenance release with updated dependencies

## 2.2.1

maintenance release with updated dependencies

## 2.2.0

### Exciting New Features 🎉

- feature: support GitHub Enterprise by @zachwhaley in https://github.com/softprops/turnstyle/pull/62
- feat: wait for "waiting" runs as well as "in_progress" and "queued" by @zachwhaley in https://github.com/softprops/turnstyle/pull/63
- feat: get github.token as default input by @qoomon in https://github.com/softprops/turnstyle/pull/61

## 2.1.0

### Exciting New Features 🎉

- feature: fetch 100 results per page by @anomiex in https://github.com/softprops/turnstyle/pull/39
- feature: wait for queued runs and an option to refresh runs from GitHub API by @vigneshmsft in https://github.com/softprops/turnstyle/pull/31

### Bug fixes 🐛

- fix: ignore inconsistent runs that have a status set to 'in_progress' but conclusion is 'success' by @gustaff-weldon in https://github.com/softprops/turnstyle/pull/50

## 2.0.0

- Explain required GITHUB_TOKEN permissions by @chadxzs in https://github.com/softprops/turnstyle/pull/40
- Upgrade dependencies, add debug logs by @roryabraham in https://github.com/softprops/turnstyle/pull/46
- feat: bump action to use node20 runtime by @chenrui333 in https://github.com/softprops/turnstyle/pull/55

## 0.1.5

- Added feature to set the output `force_continued=true` when using `continue-after-seconds` so that only a subset of future steps can be skipped.

## 0.1.4

- Introduce `abort-after-seconds` input. This behaves much the way `continue-after-seconds` does but aborts from the workflow step rather than pushing onward. [#19](https://github.com/softprops/turnstyle/pull/19)
- Fix branch monitoring issue with `same-branch-only` when defaults inputs are provided [#20](https://github.com/softprops/turnstyle/pull/20)

## 0.1.3

- Introduce `same-branch-only` input, used to explicitly control whether a workflow runs should be synchronized across branches. The default remains `true` but can now be overridden to `false` [#7](https://github.com/softprops/turnstyle/pull/7)
- Favour `GITHUB_HEAD_REF` for branch name when present, typically the case for `pull_request` triggers [#8](https://github.com/softprops/turnstyle/pull/8)

## 0.1.2

- Query for previous runs at every iteration of the Waiter [#3](https://github.com/softprops/turnstyle/pull/4)

## 0.1.1

- Fix bug where `poll-interval-seconds` and `continue-after-seconds` where not getting parsed correctly as action inputs [#2](https://github.com/softprops/turnstyle/pull/2)

## 0.1.0

- Initial release<|MERGE_RESOLUTION|>--- conflicted
+++ resolved
@@ -1,5 +1,3 @@
-<<<<<<< HEAD
-=======
 ## 3.1.0
 
 * feat: filter workflows by queue-name by @cdiaz-nex in https://github.com/softprops/turnstyle/pull/117
@@ -30,7 +28,6 @@
 ### Exciting New Features 🎉
 * Adding support for waiting on specific job/step completion in turnstyle by @selecsosi in https://github.com/softprops/turnstyle/pull/98
 
->>>>>>> 858c58d6
 ## 2.2.3
 
 fix lockfile issue
