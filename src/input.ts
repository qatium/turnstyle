--- conflicted
+++ resolved
@@ -12,11 +12,8 @@
   jobToWaitFor: string | undefined;
   stepToWaitFor: string | undefined;
   initialWaitSeconds: number;
-<<<<<<< HEAD
   exponentialBackoffRetries: boolean;
-=======
   queueName: string | undefined;
->>>>>>> 858c58d6
 }
 
 export const parseInput = (env: Record<string, string | undefined>): Input => {
@@ -41,13 +38,10 @@
     ? parseInt(env['INPUT_INITIAL-WAIT-SECONDS'], 10)
     : 0;
 
-<<<<<<< HEAD
-  const sameBranchOnly =
-    env["INPUT_SAME-BRANCH-ONLY"] === "true" || !env["INPUT_SAME-BRANCH-ONLY"]; // true if not specified
+
   const exponentialBackoffRetries =
     env["INPUT_EXPONENTIAL-BACKOFF-RETRIES"] === "true" || false;
 
-=======
   const sameBranchOnly = env['INPUT_SAME-BRANCH-ONLY'] === 'true' || !env['INPUT_SAME-BRANCH-ONLY']; // true if not specified
 
   const jobToWaitFor = env['INPUT_JOB-TO-WAIT-FOR'];
@@ -57,7 +51,6 @@
   if (stepToWaitFor && !jobToWaitFor) {
     throw new Error('step-to-wait-for requires job-to-wait-for to be defined');
   }
->>>>>>> 858c58d6
   return {
     githubToken,
     owner,
@@ -72,10 +65,7 @@
     jobToWaitFor,
     stepToWaitFor,
     initialWaitSeconds,
-<<<<<<< HEAD
     exponentialBackoffRetries,
-=======
     queueName,
->>>>>>> 858c58d6
   };
 };