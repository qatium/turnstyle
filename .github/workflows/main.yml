--- conflicted
+++ resolved
@@ -16,15 +16,9 @@
   build:
     runs-on: ubuntu-24.04
     steps:
-<<<<<<< HEAD
-      - uses: actions/checkout@11bd71901bbe5b1630ceea73d27597364c9af683 # v4
-
-      - uses: actions/setup-node@39370e3970a6d050c480ffad4ff0ed4d3fdee5af # v4
-=======
       - uses: actions/checkout@08c6903cd8c0fde910a37f88322edcfb5dd907a8 # v5
 
       - uses: actions/setup-node@a0853c24544627f65ddf259abe73b1d18a591444 # v4
->>>>>>> 858c58d6
         with:
           node-version-file: ".tool-versions"
           cache: "npm"
@@ -42,15 +36,9 @@
     if: github.event_name == 'push'
     runs-on: ubuntu-24.04
     steps:
-<<<<<<< HEAD
-      - uses: actions/checkout@11bd71901bbe5b1630ceea73d27597364c9af683 # v4
-
-      - uses: actions/setup-node@39370e3970a6d050c480ffad4ff0ed4d3fdee5af # v4
-=======
       - uses: actions/checkout@08c6903cd8c0fde910a37f88322edcfb5dd907a8 # v5
 
       - uses: actions/setup-node@a0853c24544627f65ddf259abe73b1d18a591444 # v4
->>>>>>> 858c58d6
         with:
           node-version-file: ".tool-versions"
           cache: "npm"
